'use client';

import { useRouter } from 'next/navigation';

import { PlusIcon } from '@/components/icons';
import { SidebarHistory } from '@/components/sidebar-history';
import { SidebarUserNav } from '@/components/sidebar-user-nav';
import { Button } from '@/components/ui/button';
import {
  Sidebar,
  SidebarContent,
  SidebarFooter,
  SidebarHeader,
  SidebarMenu,
  useSidebar,
} from '@/components/ui/sidebar';
import Link from 'next/link';
import { Tooltip, TooltipContent, TooltipTrigger } from './ui/tooltip';
import { useSession } from 'next-auth/react';

export function AppSidebar() {
  const { data: session } = useSession();
  const router = useRouter();
  const { setOpenMobile } = useSidebar();
  const user = session?.user;

  return (
    <Sidebar className="group-data-[side=left]:border-r-0">
      <SidebarHeader>
        <SidebarMenu>
          <div className="flex flex-row justify-between items-center">
            <Link
              href="/"
              onClick={() => {
                setOpenMobile(false);
              }}
              className="flex flex-row gap-3 items-center"
            >
<<<<<<< HEAD
              <span className="text-lg font-semibold px-2 hover:bg-muted rounded-md cursor-pointer text-cyan-700">
                {process.env.PROJECT_NAME || "Vibekit"}
=======
              <span className="text-lg font-semibold px-2 hover:bg-muted rounded-md cursor-pointer text-orange-500">
                EmberAI
>>>>>>> 46ef6e00
              </span>
            </Link>
            <Tooltip>
              <TooltipTrigger asChild>
                <Button
                  variant="ghost"
                  type="button"
                  className="p-2 h-fit"
                  onClick={() => {
                    setOpenMobile(false);
                    router.push('/');
                    router.refresh();
                  }}
                >
                  <PlusIcon />
                </Button>
              </TooltipTrigger>
              <TooltipContent align="end">New Chat</TooltipContent>
            </Tooltip>
          </div>
        </SidebarMenu>
      </SidebarHeader>
      <SidebarContent>
        <SidebarHistory user={user} />
      </SidebarContent>
      <SidebarFooter>{user && <SidebarUserNav user={user} />}</SidebarFooter>
    </Sidebar>
  );
}<|MERGE_RESOLUTION|>--- conflicted
+++ resolved
@@ -36,13 +36,8 @@
               }}
               className="flex flex-row gap-3 items-center"
             >
-<<<<<<< HEAD
               <span className="text-lg font-semibold px-2 hover:bg-muted rounded-md cursor-pointer text-cyan-700">
                 {process.env.PROJECT_NAME || "Vibekit"}
-=======
-              <span className="text-lg font-semibold px-2 hover:bg-muted rounded-md cursor-pointer text-orange-500">
-                EmberAI
->>>>>>> 46ef6e00
               </span>
             </Link>
             <Tooltip>
