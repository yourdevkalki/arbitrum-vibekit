import { fileURLToPath } from 'url';
import path from 'path';
import type { CoreMessage, LanguageModelV1, Tool } from 'ai';
import { tool } from 'ai';
import { Client } from '@modelcontextprotocol/sdk/client/index.js';
import type { Task } from '@google-a2a/types';
import { TaskState } from '@google-a2a/types';
import { promises as fs } from 'fs';
import { generateText, type CoreUserMessage, type CoreAssistantMessage, type StepResult } from 'ai';
import {
  LendingGetCapabilitiesResponseSchema,
  BorrowRepaySupplyWithdrawSchema,
  GetWalletLendingPositionsSchema,
  LendingAskEncyclopediaSchema,
  type LendingGetCapabilitiesResponse,
  type TokenInfo,
  type UserReserve,
  UserReserveSchema,
  type GetWalletLendingPositionsResponse,
} from 'ember-schemas';
import * as chains from 'viem/chains';
import type { Chain } from 'viem/chains';
import {
  handleBorrow,
  handleRepay,
  handleSupply,
  handleWithdraw,
  handleGetWalletLendingPositions,
  handleAskEncyclopedia,
  type HandlerContext,
} from './agentToolHandlers.js';
<<<<<<< HEAD
import { createProviderSelector, getAvailableProviders } from 'arbitrum-vibekit-core';
=======
import { createProviderSelector } from 'arbitrum-vibekit-core';
import { StreamableHTTPClientTransport } from '@modelcontextprotocol/sdk/client/streamableHttp.js';
>>>>>>> 1b161ba8

const __filename = fileURLToPath(import.meta.url);
const __dirname = path.dirname(__filename);
const CACHE_FILE_PATH = path.join(__dirname, '.cache', 'lending_capabilities.json');

// Initialize AI provider selector using environment variables for flexibility
const providerSelector = createProviderSelector({
  openRouterApiKey: process.env.OPENROUTER_API_KEY,
  openaiApiKey: process.env.OPENAI_API_KEY,
  xaiApiKey: process.env.XAI_API_KEY,
  hyperbolicApiKey: process.env.HYPERBOLIC_API_KEY,
});

// Determine which providers are currently configured (based on provided API keys)
const availableProviders = getAvailableProviders(providerSelector);

if (availableProviders.length === 0) {
  throw new Error(
    'No AI providers configured. Please set at least one of: OPENROUTER_API_KEY, OPENAI_API_KEY, XAI_API_KEY, or HYPERBOLIC_API_KEY'
  );
}

// Allow users to specify preferred provider via AI_PROVIDER env var; otherwise use first available
const preferredProvider = process.env.AI_PROVIDER || availableProviders[0];
// Retrieve the provider factory
const selectedProvider = providerSelector[preferredProvider as keyof typeof providerSelector];

if (!selectedProvider) {
  throw new Error(
    `Preferred provider "${preferredProvider}" is not available. Available providers: ${availableProviders.join(', ')}`
  );
}

// Optionally override model via AI_MODEL env var
const modelOverride = process.env.AI_MODEL;

function logError(...args: unknown[]) {
  console.error(...args);
}

export interface AgentOptions {
  quicknodeSubdomain: string;
  quicknodeApiKey: string;
}

type LendingToolSet = {
  borrow: Tool<typeof BorrowRepaySupplyWithdrawSchema, Task>;
  repay: Tool<typeof BorrowRepaySupplyWithdrawSchema, Task>;
  supply: Tool<typeof BorrowRepaySupplyWithdrawSchema, Task>;
  withdraw: Tool<typeof BorrowRepaySupplyWithdrawSchema, Task>;
  getUserPositions: Tool<typeof GetWalletLendingPositionsSchema, Task>;
  askEncyclopedia: Tool<typeof LendingAskEncyclopediaSchema, Task>;
};

interface ChainConfig {
  viemChain: Chain;
  quicknodeSegment: string;
}

const quicknodeSegments: Record<string, string> = {
  '1': '',
  '42161': 'arbitrum-mainnet',
  '10': 'optimism',
  '137': 'matic',
  '8453': 'base-mainnet',
};

export function getChainConfigById(chainId: string): ChainConfig {
  const numericChainId = parseInt(chainId, 10);
  if (isNaN(numericChainId)) {
    throw new Error(`Invalid chainId format: ${chainId}`);
  }

  const viemChain = Object.values(chains).find(
    chain => chain && typeof chain === 'object' && 'id' in chain && chain.id === numericChainId
  );

  if (!viemChain) {
    throw new Error(
      `Unsupported chainId: ${chainId}. Viem chain definition not found in imported chains.`
    );
  }

  const quicknodeSegment = quicknodeSegments[chainId];

  if (quicknodeSegment === undefined) {
    throw new Error(
      `Unsupported chainId: ${chainId}. QuickNode segment not configured in quicknodeSegments map.`
    );
  }

  return { viemChain: viemChain as Chain, quicknodeSegment };
}

export class Agent {
  private mcpClient: Client | null = null;
  private tokenMap: Record<string, Array<TokenInfo>> = {};
  private quicknodeSubdomain: string;
  private quicknodeApiKey: string;
  private availableTokens: string[] = [];
  private toolSet: LendingToolSet | null = null;
  public conversationHistory: CoreMessage[] = [];
  private userAddress?: string;
  private aaveContextContent: string = '';

  constructor(quicknodeSubdomain: string, quicknodeApiKey: string) {
    this.quicknodeSubdomain = quicknodeSubdomain;
    this.quicknodeApiKey = quicknodeApiKey;
  }

  async init(): Promise<void> {
    this.setupMCPClient();

    console.error('Initializing MCP client transport...');
    try {
      if (!process.env.EMBER_ENDPOINT) {
        throw new Error('EMBER_ENDPOINT is not set');
      }
      console.error(`Connecting to MCP server at ${process.env.EMBER_ENDPOINT}`);
      const transport = new StreamableHTTPClientTransport(new URL(process.env.EMBER_ENDPOINT));

      if (!this.mcpClient) {
        throw new Error('MCP Client was not initialized before attempting connection.');
      }
      await this.mcpClient.connect(transport);
      console.error('MCP client connected successfully.');
    } catch (error) {
      console.error('Failed to initialize MCP client transport or connect:', error);
      throw new Error(`MCP Client connection failed: ${(error as Error).message}`);
    }

    await this.setupTokenMap();
    await this._loadAaveDocumentation();

    this.toolSet = {
      borrow: tool({
        description: 'Borrow a token.',
        parameters: BorrowRepaySupplyWithdrawSchema,
        execute: async args => {
          console.error('Vercel AI SDK calling handler: borrow', args);
          try {
            return await handleBorrow(args, this.getHandlerContext());
          } catch (error: unknown) {
            const errorMessage = error instanceof Error ? error.message : String(error);
            logError(`Error during borrow via toolSet: ${errorMessage}`);
            throw error;
          }
        },
      }),
      repay: tool({
        description: 'Repay a borrowed token.',
        parameters: BorrowRepaySupplyWithdrawSchema,
        execute: async args => {
          console.error('Vercel AI SDK calling handler: repay', args);
          try {
            return await handleRepay(args, this.getHandlerContext());
          } catch (error: unknown) {
            const errorMessage = error instanceof Error ? error.message : String(error);
            logError(`Error during repay via toolSet: ${errorMessage}`);
            throw error;
          }
        },
      }),
      supply: tool({
        description: 'Supply (deposit) a token.',
        parameters: BorrowRepaySupplyWithdrawSchema,
        execute: async args => {
          console.error('Vercel AI SDK calling handler: supply', args);
          try {
            return await handleSupply(args, this.getHandlerContext());
          } catch (error: unknown) {
            const errorMessage = error instanceof Error ? error.message : String(error);
            logError(`Error during supply via toolSet: ${errorMessage}`);
            throw error;
          }
        },
      }),
      withdraw: tool({
        description: 'Withdraw a previously supplied token.',
        parameters: BorrowRepaySupplyWithdrawSchema,
        execute: async args => {
          console.error('Vercel AI SDK calling handler: withdraw', args);
          try {
            return await handleWithdraw(args, this.getHandlerContext());
          } catch (error: unknown) {
            const errorMessage = error instanceof Error ? error.message : String(error);
            logError(`Error during withdraw via toolSet: ${errorMessage}`);
            throw error;
          }
        },
      }),
      getUserPositions: tool({
        description: 'Get a summary of your current lending and borrowing positions.',
        parameters: GetWalletLendingPositionsSchema,
        execute: async args => {
          console.error('Vercel AI SDK calling handler: getUserPositions', args);
          try {
            return await handleGetWalletLendingPositions(args, this.getHandlerContext());
          } catch (error: unknown) {
            const errorMessage = error instanceof Error ? error.message : String(error);
            logError(`Error during getUserPositions via toolSet: ${errorMessage}`);
            throw error;
          }
        },
      }),
      askEncyclopedia: tool({
        description:
          'Ask a question about Aave to retrieve specific information about the protocol using embedded documentation.',
        parameters: LendingAskEncyclopediaSchema,
        execute: async args => {
          console.error('Vercel AI SDK calling handler: askEncyclopedia', args);
          try {
            return await handleAskEncyclopedia(args, this.getHandlerContext());
          } catch (error: unknown) {
            const errorMessage = error instanceof Error ? error.message : String(error);
            logError(`Error during askEncyclopedia via toolSet: ${errorMessage}`);
            throw error;
          }
        },
      }),
    };

    this.conversationHistory = [
      {
        role: 'system',
        content: `You are an AI agent providing access to blockchain lending capabilities via Ember AI On-chain Actions, using Aave and other lending protocols.

Available actions: borrow, repay, supply, withdraw, getUserPositions, askEncyclopedia.

Only use tools if the user explicitly asks to perform an action. Ensure all required parameters for a tool are available from the user's request or conversation history before calling the tool.
If parameters are missing, ask the user to provide them. Do not assume parameters.

IMPORTANT: Always call the appropriate tool with the exact parameters provided by the user. Do not make assumptions about minimum amounts, protocol limitations, or other restrictions. Let the tool handle all validation. Never refuse to call a tool based on the amount value - always pass it through to the tool.

<examples>
<example1 - Borrow>
<user>Borrow 100 USDC</user>
<tool_call> {"toolName": "borrow", "args": { "tokenName": "USDC", "amount": "100" }} </tool_call>
</example1>

<example2 - Supply>
<user>I want to supply 0.5 WETH</user>
<tool_call> {"toolName": "supply", "args": { "tokenName": "WETH", "amount": "0.5" }} </tool_call>
</example2>

<example3 - Missing Amount>
<user>Repay my WBTC loan</user>
<response> How much WBTC would you like to repay? </response>
</example3>

<example4 - Get Positions>
<user>What are my current positions?</user>
<tool_call> {"toolName": "getUserPositions", "args": {}} </tool_call>
</example4>

<example5 - Clarification Needed (handled by tool)>
<user>Withdraw 10 USDC</user>
<tool_call> {"toolName": "withdraw", "args": { "tokenName": "USDC", "amount": "10" }} </tool_call>
</example5>

<example6 - Ask Encyclopedia>
<user>What is the liquidation threshold for WETH on Aave Arbitrum?</user>
<tool_call> {"toolName": "askEncyclopedia", "args": { "question": "What is the liquidation threshold for WETH on Aave Arbitrum?" }} </tool_call>
</example6>

<example7 - Small Amount Borrow>
<user>Borrow 0.001 USDC</user>
<tool_call> {"toolName": "borrow", "args": { "tokenName": "USDC", "amount": "0.001" }} </tool_call>
</example7>
</examples>

Always use plain text. Do not suggest the user to ask questions. When an unknown error happens, do not try to guess the error reason. Present the user with a list of tokens/chains if clarification is needed (as handled by the tool).`,
      },
    ];
    console.error('Agent initialized. Token map populated dynamically via MCP capabilities.');
    console.error('Available tokens:', this.availableTokens.join(', ') || 'None loaded');
    console.error('Tools initialized for Vercel AI SDK.');
  }

  async start() {
    await this.init();
    console.error('Agent started.');
  }

  async stop(): Promise<void> {
    if (this.mcpClient) {
      await this.mcpClient.close();
    }
  }

  private async fetchAndCacheCapabilities(): Promise<LendingGetCapabilitiesResponse> {
    if (!this.mcpClient) {
      throw new Error('MCP Client not initialized. Cannot fetch capabilities.');
    }

    console.error('Fetching lending capabilities via MCP tool call...');
    try {
      const mcpTimeoutMs = parseInt(process.env.MCP_TOOL_TIMEOUT_MS || '30000', 10);
      console.error(`Using MCP tool timeout: ${mcpTimeoutMs}ms`);

      const capabilitiesResult = await this.mcpClient.callTool(
        {
          name: 'getCapabilities',
          arguments: { type: 'LENDING_MARKET' },
        },
        undefined,
        { timeout: mcpTimeoutMs }
      );

      console.error('Raw capabilitiesResult received from MCP tool call.');

      // Check if the response has structuredContent directly (new format)
      if (
        capabilitiesResult &&
        typeof capabilitiesResult === 'object' &&
        'structuredContent' in capabilitiesResult
      ) {
        const parsedData = (capabilitiesResult as { structuredContent: unknown }).structuredContent;

        const capabilitiesValidationResult =
          LendingGetCapabilitiesResponseSchema.safeParse(parsedData);

        if (!capabilitiesValidationResult.success) {
          logError(
            'Parsed MCP getCapabilities response validation failed. Zod Error:',
            JSON.stringify(capabilitiesValidationResult.error.format(), null, 2)
          );
          throw new Error(
            `Failed to validate the parsed capabilities data from MCP server tool. Complete response: ${JSON.stringify(capabilitiesResult, null, 2)}`
          );
        }

        const validatedData = capabilitiesValidationResult.data;
        console.error(`Validated ${validatedData.capabilities.length} capabilities.`);

        const useCache = process.env.AGENT_CACHE_TOKENS === 'true';
        if (useCache) {
          try {
            await fs.mkdir(path.dirname(CACHE_FILE_PATH), { recursive: true });
            await fs.writeFile(CACHE_FILE_PATH, JSON.stringify(validatedData, null, 2));
            console.error('Cached validated capabilities response to', CACHE_FILE_PATH);
          } catch (err) {
            console.error('Failed to cache capabilities response:', err);
          }
        }

        return validatedData;
      }

      // If no structuredContent, throw error
      throw new Error(
        `MCP getCapabilities tool returned an unexpected structure. Expected { structuredContent: { capabilities: [...] } }. Complete response: ${JSON.stringify(capabilitiesResult, null, 2)}`
      );
    } catch (error) {
      logError('Error calling getCapabilities tool or processing response:', error);
      throw new Error(
        `Failed to fetch/validate capabilities via MCP tool: ${(error as Error).message}`
      );
    }
  }

  private async setupTokenMap(): Promise<void> {
    let capabilitiesResponse: LendingGetCapabilitiesResponse | undefined;
    const useCache = process.env.AGENT_CACHE_TOKENS === 'true';

    if (useCache) {
      try {
        await fs.access(CACHE_FILE_PATH);
        console.error('Loading lending capabilities from cache...');
        const cachedData = await fs.readFile(CACHE_FILE_PATH, 'utf-8');
        const parsedJson = JSON.parse(cachedData);
        const validationResult = LendingGetCapabilitiesResponseSchema.safeParse(parsedJson);
        if (validationResult.success) {
          capabilitiesResponse = validationResult.data;
          console.error('Cached capabilities loaded and validated successfully.');
        } else {
          logError('Cached capabilities validation failed:', validationResult.error);
          logError('Cached data that failed validation:', JSON.stringify(parsedJson));
          console.error('Proceeding to fetch fresh capabilities...');
        }
      } catch (error) {
        if (
          error instanceof Error &&
          (error.message.includes('ENOENT') || error instanceof SyntaxError)
        ) {
          console.error('Cache not found or invalid, fetching fresh capabilities...');
        } else {
          logError('Error reading or parsing cache file:', error);
          console.error('Proceeding to fetch fresh capabilities despite cache read error...');
        }
      }
    }

    if (!capabilitiesResponse) {
      try {
        capabilitiesResponse = await this.fetchAndCacheCapabilities();
      } catch (fetchError) {
        logError('Failed to fetch capabilities, token map will be empty:', fetchError);
        this.tokenMap = {};
        this.availableTokens = [];
        return;
      }
    }

    // Process capabilities to populate token map
    this.tokenMap = {};
    this.availableTokens = [];
    let loadedTokenCount = 0;
    let processedCapabilityCount = 0;

    if (capabilitiesResponse?.capabilities) {
      console.error(
        `Processing ${capabilitiesResponse.capabilities.length} capabilities entries...`
      );
      capabilitiesResponse.capabilities.forEach((capabilityEntry, _index) => {
        if (capabilityEntry.lendingCapability) {
          processedCapabilityCount++;
          const lendingCap = capabilityEntry.lendingCapability;
          const token = lendingCap.underlyingToken;

          // Check if token has all required data (skip empty/incomplete tokens)
          if (
            token &&
            token.symbol &&
            token.symbol.trim() &&
            token.tokenUid?.chainId &&
            token.tokenUid?.address
          ) {
            const symbol = token.symbol.trim();
            const tokenInfo: TokenInfo = {
              chainId: token.tokenUid.chainId,
              address: token.tokenUid.address,
              decimals: token.decimals ?? 18,
            };

            if (!this.tokenMap[symbol]) {
              this.tokenMap[symbol] = [tokenInfo];
              this.availableTokens.push(symbol);
              loadedTokenCount++;
            } else {
              const exists = this.tokenMap[symbol].some(
                t =>
                  t.chainId === tokenInfo.chainId &&
                  t.address.toLowerCase() === tokenInfo.address.toLowerCase()
              );
              if (!exists) {
                this.tokenMap[symbol].push(tokenInfo);
              }
            }
          } else {
            console.error('Skipping capability with incomplete token data:', {
              symbol: token?.symbol,
              chainId: token?.tokenUid?.chainId,
              address: token?.tokenUid?.address,
            });
          }
        }
      });
      console.error(
        `Finished processing capabilities. Processed ${processedCapabilityCount} lending capabilities. Found ${loadedTokenCount} unique token symbols.`
      );
    } else {
      logError('No capabilities array found in the response, token map will be empty.');
    }

    if (Object.keys(this.tokenMap).length === 0) {
      console.warn(
        'Warning: Token map is empty after processing capabilities. This may indicate the server is returning capabilities with empty token symbols.'
      );
    } else {
      console.error(`Successfully loaded tokens: ${this.availableTokens.join(', ')}`);
    }
  }

  private setupMCPClient(): void {
    if (!this.mcpClient) {
      this.mcpClient = new Client({ name: 'LendingAgentNoWallet', version: '1.0.0' });
      console.error('MCP Client initialized.');
    }
  }

  async processUserInput(userMessageText: string, userAddress: string): Promise<Task> {
    if (!this.toolSet) {
      throw new Error('Agent not initialized. Call init() first.');
    }
    this.userAddress = userAddress;

    const userMessage: CoreUserMessage = { role: 'user', content: userMessageText };
    this.conversationHistory.push(userMessage);

    try {
      console.error('Calling generateText with Vercel AI SDK...');
<<<<<<< HEAD
      const { text, toolResults, finishReason, response } = await generateText({
        model: modelOverride ? selectedProvider!(modelOverride) : selectedProvider!(),
=======
      const {
        text,
        toolResults: _toolResults,
        finishReason,
        response,
      } = await generateText({
        model: this.model,
>>>>>>> 1b161ba8
        system: this.conversationHistory.find(m => m.role === 'system')?.content as string,
        messages: this.conversationHistory.filter(m => m.role !== 'system') as (
          | CoreUserMessage
          | CoreAssistantMessage
        )[],
        tools: this.toolSet,
        maxSteps: 5,
        onStepFinish: async (stepResult: StepResult<typeof this.toolSet>) => {
          console.error(`Step finished. Reason: ${stepResult.finishReason}`);
        },
      });
      console.error(`generateText finished. Reason: ${finishReason}`);
      console.error(`LLM response text: ${text}`);

      // Add messages from the response to conversation history
      if (response.messages && Array.isArray(response.messages)) {
        this.conversationHistory.push(...response.messages);
      }

      let finalTask: Task | null = null;
      // Process messages from the response
      if (response.messages && Array.isArray(response.messages)) {
        for (const message of response.messages) {
          if (message.role === 'tool' && Array.isArray(message.content)) {
            for (const part of message.content) {
              if (
                part.type === 'tool-result' &&
                part.result &&
                typeof part.result === 'object' &&
                'id' in part.result
              ) {
                finalTask = part.result as Task;
              }
            }
          }
          if (finalTask) break;
        }
      }

      if (finalTask) {
        if (['completed', 'failed', 'canceled'].includes(finalTask.status.state)) {
          this.conversationHistory = [];
        }
        return finalTask;
      }

      console.error('No tool called or task found, returning text response.');
      return {
        id: this.userAddress!,
        contextId: `text-response-${Date.now()}`,
        kind: 'task',
        status: {
          state: TaskState.Completed,
          message: {
            role: 'agent',
            messageId: `msg-${Date.now()}`,
            kind: 'message',
            parts: [{ kind: 'text', text: text || "I'm sorry, I couldn't process that request." }],
          },
        },
      };
    } catch (error) {
      const errorLog = `Error calling Vercel AI SDK generateText: ${error}`;
      logError(errorLog);
      const errorAssistantMessage: CoreAssistantMessage = {
        role: 'assistant',
        content: `An error occurred: ${String(error)}`,
      };
      this.conversationHistory.push(errorAssistantMessage);
      return {
        id: this.userAddress!,
        contextId: `error-${Date.now()}`,
        kind: 'task',
        status: {
          state: TaskState.Failed,
          message: {
            role: 'agent',
            messageId: `msg-${Date.now()}`,
            kind: 'message',
            parts: [{ kind: 'text', text: `An error occurred: ${String(error)}` }],
          },
        },
      };
    }
  }

  private getHandlerContext(): HandlerContext {
    console.error('userAddress', this.userAddress);
    return {
      mcpClient: this.mcpClient!,
      tokenMap: this.tokenMap,
      userAddress: this.userAddress,
      log: console.error,
      quicknodeSubdomain: this.quicknodeSubdomain,
      quicknodeApiKey: this.quicknodeApiKey,
      openRouterApiKey: process.env.OPENROUTER_API_KEY!,
      aaveContextContent: this.aaveContextContent,
    };
  }

  private async _loadAaveDocumentation(): Promise<void> {
    const __filename = fileURLToPath(import.meta.url);
    const __dirname = path.dirname(__filename);
    const docsPath = path.join(__dirname, '../encyclopedia');
    const filePaths = [path.join(docsPath, 'aave-01.md'), path.join(docsPath, 'aave-02.md')];
    let combinedContent = '';

    console.error(`Loading Aave documentation from: ${docsPath}`);

    for (const filePath of filePaths) {
      try {
        const content = await fs.readFile(filePath, 'utf-8');
        combinedContent += `\n\n--- Content from ${path.basename(filePath)} ---\n\n${content}`;
        console.error(`Successfully loaded ${path.basename(filePath)}`);
      } catch (error) {
        logError(`Warning: Could not load or read Aave documentation file ${filePath}:`, error);
        combinedContent += `\n\n--- Failed to load ${path.basename(filePath)} ---`;
      }
    }
    this.aaveContextContent = combinedContent;
    if (!this.aaveContextContent.trim()) {
      logError('Warning: Aave documentation context is empty after loading attempts.');
    }
  }

  /**
   * Extract positions data from response and populate token map
   */
  private extractPositionsData(response: Task): GetWalletLendingPositionsResponse {
    // First try to extract from artifacts (successful response)
    if (response.artifacts) {
      // Look for positions artifact (support both legacy and new names)
      for (const artifact of response.artifacts) {
        if (artifact.name === 'positions' || artifact.name === 'wallet-positions') {
          for (const part of artifact.parts) {
            if (part.kind === 'data' && part.data?.positions) {
              const positionsData = part.data as GetWalletLendingPositionsResponse;
              this.populateTokenMapFromPositions(positionsData);
              return positionsData;
            }
          }
        }
      }
    }

    throw new Error(
      `No positions data found in response. Response: ${JSON.stringify(response, null, 2)}`
    );
  }

  /**
   * Finds the reserve information for a given token symbol or name within the positions response.
   */
  private getReserveForToken(
    response: GetWalletLendingPositionsResponse,
    tokenNameOrSymbol: string
  ): UserReserve {
    for (const position of response.positions) {
      for (const reserve of position.userReserves) {
        const name = reserve.token!.name;
        const symbol = reserve.token!.symbol;

        if (name === tokenNameOrSymbol || symbol === tokenNameOrSymbol) {
          try {
            return UserReserveSchema.parse(reserve);
          } catch (error) {
            console.error('Failed to parse UserReserve:', error);
            console.error('Reserve object that failed parsing:', reserve);
            throw new Error(
              `Failed to parse reserve data for token ${tokenNameOrSymbol}. Ensure the SDK response matches UserReserveSchema. Reserve: ${JSON.stringify(reserve, null, 2)}`
            );
          }
        }
      }
    }

    throw new Error(
      `No reserve found for token ${tokenNameOrSymbol}. Response: ${JSON.stringify(response, null, 2)}`
    );
  }

  /**
   * Helper to get reserve for a token
   */
  async getTokenReserve(userAddress: string, tokenName: string): Promise<UserReserve> {
    const response = await this.processUserInput('show my positions', userAddress);
    const positionsData = this.extractPositionsData(response);
    return this.getReserveForToken(positionsData, tokenName);
  }

  /**
   * Populate token map from position data since capabilities return empty symbols
   */
  private populateTokenMapFromPositions(positionsData: GetWalletLendingPositionsResponse): void {
    const newTokensFound: string[] = [];

    positionsData.positions.forEach(position => {
      position.userReserves.forEach(reserve => {
        const token = reserve.token;
        if (
          token &&
          token.symbol &&
          token.symbol.trim() &&
          token.tokenUid?.chainId &&
          token.tokenUid?.address
        ) {
          const symbol = token.symbol.trim();
          const tokenInfo: TokenInfo = {
            chainId: token.tokenUid.chainId,
            address: token.tokenUid.address,
            decimals: token.decimals ?? 18,
          };

          if (!this.tokenMap[symbol]) {
            this.tokenMap[symbol] = [tokenInfo];
            this.availableTokens.push(symbol);
            newTokensFound.push(symbol);
          } else {
            const exists = this.tokenMap[symbol].some(
              t =>
                t.chainId === tokenInfo.chainId &&
                t.address.toLowerCase() === tokenInfo.address.toLowerCase()
            );
            if (!exists) {
              this.tokenMap[symbol].push(tokenInfo);
            }
          }
        }
      });
    });

    if (newTokensFound.length > 0) {
      console.error(
        `Populated token map from position data. Added tokens: ${newTokensFound.join(', ')}`
      );
      console.error(`Total available tokens: ${this.availableTokens.join(', ')}`);
    }
  }
}<|MERGE_RESOLUTION|>--- conflicted
+++ resolved
@@ -29,12 +29,8 @@
   handleAskEncyclopedia,
   type HandlerContext,
 } from './agentToolHandlers.js';
-<<<<<<< HEAD
 import { createProviderSelector, getAvailableProviders } from 'arbitrum-vibekit-core';
-=======
-import { createProviderSelector } from 'arbitrum-vibekit-core';
 import { StreamableHTTPClientTransport } from '@modelcontextprotocol/sdk/client/streamableHttp.js';
->>>>>>> 1b161ba8
 
 const __filename = fileURLToPath(import.meta.url);
 const __dirname = path.dirname(__filename);
@@ -527,18 +523,8 @@
 
     try {
       console.error('Calling generateText with Vercel AI SDK...');
-<<<<<<< HEAD
       const { text, toolResults, finishReason, response } = await generateText({
         model: modelOverride ? selectedProvider!(modelOverride) : selectedProvider!(),
-=======
-      const {
-        text,
-        toolResults: _toolResults,
-        finishReason,
-        response,
-      } = await generateText({
-        model: this.model,
->>>>>>> 1b161ba8
         system: this.conversationHistory.find(m => m.role === 'system')?.content as string,
         messages: this.conversationHistory.filter(m => m.role !== 'system') as (
           | CoreUserMessage
