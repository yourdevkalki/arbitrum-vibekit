import { z } from 'zod';
import {
  parseUnits,
  createPublicClient,
  http,
  type Address,
  encodeFunctionData,
  type PublicClient,
  formatUnits,
} from 'viem';
import { getChainConfigById } from './agent.js';
import { Client } from '@modelcontextprotocol/sdk/client/index.js';
import type { Task, DataPart } from 'a2a-samples-js/schema';
import Erc20Abi from '@openzeppelin/contracts/build/contracts/ERC20.json' with { type: 'json' };
import { createOpenRouter } from '@openrouter/ai-sdk-provider';
import { streamText } from 'ai';
import {
  createTransactionArtifactSchema,
  type TransactionArtifact,
  parseMcpToolResponsePayload,
} from 'arbitrum-vibekit';
import {
  validateTransactionPlans,
  TransactionPlanSchema,
  type TransactionPlan,
} from 'ember-mcp-tool-server';

export type TokenInfo = {
  chainId: string;
  address: string;
  decimals: number;
};

export const SwapPreviewSchema = z
  .object({
    fromTokenSymbol: z.string(),
    fromTokenAddress: z.string(),
    fromTokenAmount: z.string(),
    fromChain: z.string(),
    toTokenSymbol: z.string(),
    toTokenAddress: z.string(),
    toTokenAmount: z.string(),
    toChain: z.string(),
    exchangeRate: z.string(),
    executionTime: z.string(),
    expiration: z.string(),
    explorerUrl: z.string(),
  })
  .passthrough();

export type SwapPreview = z.infer<typeof SwapPreviewSchema>;

const TokenDetailSchema = z.object({
  address: z.string(),
  chainId: z.string(),
});

const EstimationSchema = z.object({
  effectivePrice: z.string(),
  timeEstimate: z.string(),
  expiration: z.string(),
  baseTokenDelta: z.string(),
  quoteTokenDelta: z.string(),
});

const ProviderTrackingSchema = z.object({
  requestId: z.string().optional(),
  providerName: z.string().optional(),
  explorerUrl: z.string(),
});

export const SwapResponseSchema = z.object({
  baseToken: TokenDetailSchema,
  quoteToken: TokenDetailSchema,
  estimation: EstimationSchema,
  providerTracking: ProviderTrackingSchema,
  transactions: z.array(TransactionPlanSchema),
});

export type SwapResponse = z.infer<typeof SwapResponseSchema>;

export interface HandlerContext {
  mcpClient: Client;
  tokenMap: Record<string, TokenInfo[]>;
  userAddress: string | undefined;
  log: (...args: unknown[]) => void;
  quicknodeSubdomain: string;
  quicknodeApiKey: string;
  openRouterApiKey?: string;
  camelotContextContent: string;
}

function findTokensCaseInsensitive(
  tokenMap: Record<string, TokenInfo[]>,
  tokenName: string
): TokenInfo[] | undefined {
  const lowerCaseTokenName = tokenName.toLowerCase();
  for (const key in tokenMap) {
    if (key.toLowerCase() === lowerCaseTokenName) {
      return tokenMap[key];
    }
  }
  return undefined;
}

const chainMappings = [
  { id: '1', name: 'Ethereum', aliases: ['mainnet'] },
  { id: '42161', name: 'Arbitrum', aliases: [] },
  { id: '10', name: 'Optimism', aliases: [] },
  { id: '137', name: 'Polygon', aliases: ['matic'] },
  { id: '8453', name: 'Base', aliases: [] },
];

function mapChainNameToId(chainName: string): string | undefined {
  const normalized = chainName.toLowerCase();
  const found = chainMappings.find(
    mapping => mapping.name.toLowerCase() === normalized || mapping.aliases.includes(normalized)
  );
  return found?.id;
}

function mapChainIdToName(chainId: string): string {
  const found = chainMappings.find(mapping => mapping.id === chainId);
  return found?.name || chainId;
}

function findTokenDetail(
  tokenName: string,
  optionalChainName: string | undefined,
  tokenMap: Record<string, TokenInfo[]>,
  direction: 'from' | 'to'
): TokenInfo | string {
  const tokens = findTokensCaseInsensitive(tokenMap, tokenName);
  if (tokens === undefined) {
    throw new Error(`Token ${tokenName} not supported.`);
  }

  let tokenDetail: TokenInfo | undefined;

  if (optionalChainName) {
    const chainId = mapChainNameToId(optionalChainName);
    if (!chainId) {
      throw new Error(`Chain name ${optionalChainName} is not recognized.`);
    }
    tokenDetail = tokens?.find(token => token.chainId === chainId);
    if (!tokenDetail) {
      throw new Error(
        `Token ${tokenName} not supported on chain ${optionalChainName}. Available chains: ${tokens?.map(t => mapChainIdToName(t.chainId)).join(', ')}`
      );
    }
  } else {
    if (!tokens || tokens.length === 0) {
      throw new Error(`Token ${tokenName} not supported.`);
    }
    if (tokens.length > 1) {
      const chainList = tokens
        .map((t, idx) => `${idx + 1}. ${mapChainIdToName(t.chainId)}`)
        .join('\n');
      return `Multiple chains supported for ${tokenName}:\n${chainList}\nPlease specify the '${direction}Chain'.`;
    }
    tokenDetail = tokens[0];
  }

  if (!tokenDetail) {
    throw new Error(
      `Could not resolve token details for ${tokenName}${optionalChainName ? ' on chain ' + optionalChainName : ''}.`
    );
  }

  return tokenDetail;
}

export async function handleSwapTokens(
  params: {
    fromToken: string;
    toToken: string;
    amount: string;
    fromChain?: string;
    toChain?: string;
  },
  context: HandlerContext
): Promise<Task> {
  const { fromToken: rawFromToken, toToken: rawToToken, amount, fromChain, toChain } = params;
  const fromToken = rawFromToken.toUpperCase();
  const toToken = rawToToken.toUpperCase();

  if (!context.userAddress) {
    throw new Error('User address not set!');
  }

  const fromTokenResult = findTokenDetail(rawFromToken, fromChain, context.tokenMap, 'from');
  if (typeof fromTokenResult === 'string') {
    return {
      id: context.userAddress,
      status: {
        state: 'input-required',
        message: { role: 'agent', parts: [{ type: 'text', text: fromTokenResult }] },
      },
    };
  }
  const fromTokenDetail = fromTokenResult;

  const toTokenResult = findTokenDetail(rawToToken, toChain, context.tokenMap, 'to');
  if (typeof toTokenResult === 'string') {
    return {
      id: context.userAddress,
      status: {
        state: 'input-required',
        message: { role: 'agent', parts: [{ type: 'text', text: toTokenResult }] },
      },
    };
  }
  const toTokenDetail = toTokenResult;

  const atomicAmount = parseUnits(amount, fromTokenDetail.decimals);
  const txChainId = fromTokenDetail.chainId;
  const fromTokenAddress = fromTokenDetail.address as Address;
  const userAddress = context.userAddress as Address;

  context.log(
    `Preparing swap: ${rawFromToken} (${fromTokenAddress} on chain ${txChainId}) to ${rawToToken} (${toTokenDetail.address} on chain ${toTokenDetail.chainId}), Amount: ${amount} (${atomicAmount}), User: ${userAddress}`
  );

  let publicClient: PublicClient;
  try {
    const chainConfig = getChainConfigById(txChainId);
    const networkSegment = chainConfig.quicknodeSegment;
    const targetChain = chainConfig.viemChain;
    let dynamicRpcUrl: string;
    if (networkSegment === '') {
      dynamicRpcUrl = `https://${context.quicknodeSubdomain}.quiknode.pro/${context.quicknodeApiKey}`;
    } else {
      dynamicRpcUrl = `https://${context.quicknodeSubdomain}.${networkSegment}.quiknode.pro/${context.quicknodeApiKey}`;
    }
    publicClient = createPublicClient({
      chain: targetChain,
      transport: http(dynamicRpcUrl),
    });
    context.log(`Public client created for chain ${txChainId} via ${dynamicRpcUrl.split('/')[2]}`);
  } catch (chainError) {
    context.log(`Failed to create public client for chain ${txChainId}:`, chainError);
    return {
      id: userAddress,
      status: {
        state: 'failed',
        message: {
          role: 'agent',
          parts: [{ type: 'text', text: `Network configuration error for chain ${txChainId}.` }],
        },
      },
    };
  }

  let currentBalance: bigint;
  try {
    currentBalance = (await publicClient.readContract({
      address: fromTokenAddress,
      abi: Erc20Abi.abi,
      functionName: 'balanceOf',
      args: [userAddress],
    })) as bigint;
    context.log(`User balance check: Has ${currentBalance}, needs ${atomicAmount} of ${fromToken}`);

    if (currentBalance < atomicAmount) {
      const formattedBalance = formatUnits(currentBalance, fromTokenDetail.decimals);
      context.log(`Insufficient balance for the swap. Needs ${amount}, has ${formattedBalance}`);
      return {
        id: userAddress,
        status: {
          state: 'failed',
          message: {
            role: 'agent',
            parts: [
              {
                type: 'text',
                text: `Insufficient ${fromToken} balance. You need ${amount} but only have ${formattedBalance}.`,
              },
            ],
          },
        },
      };
    }
    context.log(`Sufficient balance confirmed.`);
  } catch (readError) {
    context.log(`Warning: Failed to read token balance. Error: ${(readError as Error).message}`);
    return {
      id: userAddress,
      status: {
        state: 'failed',
        message: {
          role: 'agent',
          parts: [
            {
              type: 'text',
              text: `Could not verify your ${fromToken} balance due to a network error. Please try again.`,
            },
          ],
        },
      },
    };
  }

  context.log(
    `Executing swap via MCP: ${fromToken} (address: ${fromTokenDetail.address}, chain: ${fromTokenDetail.chainId}) to ${toToken} (address: ${toTokenDetail.address}, chain: ${toTokenDetail.chainId}), amount: ${amount}, atomicAmount: ${atomicAmount}, userAddress: ${context.userAddress}`
  );

  const swapResponseRaw = await context.mcpClient.callTool({
    name: 'swapTokens',
    arguments: {
      fromTokenAddress: fromTokenDetail.address,
      fromTokenChainId: fromTokenDetail.chainId,
      toTokenAddress: toTokenDetail.address,
      toTokenChainId: toTokenDetail.chainId,
      amount: atomicAmount.toString(),
      userAddress: context.userAddress,
    },
  });

<<<<<<< HEAD
  const dataToValidate = parseMcpToolResponsePayload(swapResponseRaw, SwapResponseSchema);
  context.log('Parsed swap response data:', dataToValidate);

  const validationResult = SwapResponseSchema.safeParse(dataToValidate);
  if (!validationResult.success) {
    context.log('MCP tool swapTokens returned invalid data structure:', validationResult.error);
=======
  // Parse and validate the MCP tool response in one step
  let rawSwapTransactions: TransactionPlan[];
  let validatedSwapResponse: SwapResponse;
  try {
    validatedSwapResponse = sharedParseMcpToolResponse(swapResponseRaw, SwapResponseSchema);
    rawSwapTransactions = validatedSwapResponse.transactions;
    context.log('Parsed and validated swap response:', validatedSwapResponse);
  } catch (error) {
    let errorMessage = (error as Error).message;
    // If payload was plain text, extract raw message instead
    if (errorMessage.includes('Expected JSON payload')) {
      try {
        errorMessage = sharedParseMcpToolResponse(swapResponseRaw) as string;
      } catch {
        // Fallback to original errorMessage
      }
    }
    context.log(`Error processing swapTokens response: ${errorMessage}`);
>>>>>>> e3d502bc
    return {
      id: userAddress,
      status: {
        state: 'failed',
        message: {
          role: 'agent',
          parts: [{ type: 'text', text: errorMessage }],
        },
      },
    };
  }

  if (rawSwapTransactions.length === 0) {
    context.log('Invalid or empty transaction plan received from MCP tool:', rawSwapTransactions);
    return {
      id: userAddress,
      status: {
        state: 'failed',
        message: {
          role: 'agent',
          parts: [{ type: 'text', text: 'Swap service returned an empty transaction plan.' }],
        },
      },
    };
  }

  const firstSwapTx = rawSwapTransactions[0] as TransactionPlan;
  if (!firstSwapTx || typeof firstSwapTx !== 'object' || !('to' in firstSwapTx)) {
    context.log('Invalid swap transaction object received from MCP:', firstSwapTx);
    return {
      id: userAddress,
      status: {
        state: 'failed',
        message: {
          role: 'agent',
          parts: [
            {
              type: 'text',
              text: 'Swap service returned an invalid transaction structure.',
            },
          ],
        },
      },
    };
  }
  const spenderAddress = (firstSwapTx as TransactionPlan).to as Address;

  context.log(
    `Checking allowance: User ${userAddress} needs to allow Spender ${spenderAddress} to spend ${atomicAmount} of Token ${fromTokenAddress} on Chain ${txChainId}`
  );

  let currentAllowance: bigint = 0n;
  try {
    currentAllowance = (await publicClient.readContract({
      address: fromTokenAddress,
      abi: Erc20Abi.abi,
      functionName: 'allowance',
      args: [userAddress, spenderAddress],
    })) as bigint;
    context.log(`Successfully read allowance: ${currentAllowance}. Required: ${atomicAmount}`);
  } catch (readError) {
    context.log(
      `Warning: Failed to read allowance via readContract. Error: ${(readError as Error).message}`
    );
    context.log('Assuming allowance is insufficient due to check failure.');
  }

  let approveTxResponse: TransactionPlan | undefined;
  if (currentAllowance < atomicAmount) {
    context.log(
      `Insufficient allowance or check failed. Need ${atomicAmount}, have ${currentAllowance}. Preparing approval transaction...`
    );
    approveTxResponse = {
      to: fromTokenAddress,
      data: encodeFunctionData({
        abi: Erc20Abi.abi,
        functionName: 'approve',
        args: [spenderAddress, BigInt(2) ** BigInt(256) - BigInt(1)],
      }),
      value: '0',
      chainId: txChainId,
    };
  } else {
    context.log('Sufficient allowance already exists.');
  }

  context.log('Validating the swap transactions received from MCP tool...');
  const validatedSwapTxPlan: TransactionPlan[] = validateTransactionPlans(rawSwapTransactions);

  const finalTxPlan: TransactionPlan[] = [
    ...(approveTxResponse ? [approveTxResponse] : []),
    ...validatedSwapTxPlan,
  ];

  const txArtifact: SwapTransactionArtifact = {
    txPreview: {
      fromTokenSymbol: fromToken,
      fromTokenAddress: validatedSwapResponse.baseToken.address,
      fromTokenAmount: validatedSwapResponse.estimation.baseTokenDelta,
      fromChain: validatedSwapResponse.baseToken.chainId,
      toTokenSymbol: toToken,
      toTokenAddress: validatedSwapResponse.quoteToken.address,
      toTokenAmount: validatedSwapResponse.estimation.quoteTokenDelta,
      toChain: validatedSwapResponse.quoteToken.chainId,
      exchangeRate: validatedSwapResponse.estimation.effectivePrice,
      executionTime: validatedSwapResponse.estimation.timeEstimate,
      expiration: validatedSwapResponse.estimation.expiration,
      explorerUrl: validatedSwapResponse.providerTracking.explorerUrl,
    },
    txPlan: finalTxPlan,
  };

  return {
    id: context.userAddress,
    status: {
      state: 'completed',
      message: {
        role: 'agent',
        parts: [
          {
            type: 'text',
            text: `Transaction plan created for swapping ${amount} ${fromToken} to ${toToken}. Ready to sign.`,
          },
        ],
      },
    },
    artifacts: [
      {
        name: 'transaction-plan',
        parts: [
          {
            type: 'data',
            // The double-cast is intentional: DataPart expects Record<string, unknown>,
            // but our artifact is validated by schema elsewhere.
            data: txArtifact as unknown as Record<string, unknown>,
          },
        ],
      },
    ],
  };
}

export async function handleAskEncyclopedia(
  params: { question: string },
  context: HandlerContext
): Promise<Task> {
  const { question } = params;
  const { userAddress, openRouterApiKey, log, camelotContextContent } = context;

  if (!userAddress) {
    throw new Error('User address not set!');
  }
  if (!openRouterApiKey) {
    log('Error: OpenRouter API key is not configured in HandlerContext.');
    return {
      id: userAddress,
      status: {
        state: 'failed',
        message: {
          role: 'agent',
          parts: [
            {
              type: 'text',
              text: 'The Camelot expert tool is not configured correctly (Missing API Key). Please contact support.',
            },
          ],
        },
      },
    };
  }

  log(`Handling askEncyclopedia for user ${userAddress} with question: "${question}"`);

  try {
    if (!camelotContextContent.trim()) {
      log('Error: Camelot context documentation provided by the agent is empty.');
      return {
        id: userAddress,
        status: {
          state: 'failed',
          message: {
            role: 'agent',
            parts: [
              {
                type: 'text',
                text: 'Could not load the necessary Camelot documentation to answer your question.',
              },
            ],
          },
        },
      };
    }

    const openrouter = createOpenRouter({
      apiKey: openRouterApiKey,
    });

    const systemPrompt = `You are a Camelot DEX expert. The following information is your own knowledge and expertise - do not refer to it as provided, given, or external information. Speak confidently in the first person as the expert you are.

Do not say phrases like "Based on my knowledge" or "According to the information". Instead, simply state the facts directly as an expert would.

If you don't know something, simply say "I don't know" or "I don't have information about that" without apologizing or referring to limited information.

${camelotContextContent}`;

    log('Calling OpenRouter model...');
    const { textStream } = await streamText({
      model: openrouter('google/gemini-2.5-flash-preview'),
      system: systemPrompt,
      prompt: question,
    });

    let responseText = '';
    for await (const textPart of textStream) {
      responseText += textPart;
    }

    log(`Received response from OpenRouter: ${responseText}`);

    return {
      id: userAddress,
      status: {
        state: 'completed',
        message: {
          role: 'agent',
          parts: [{ type: 'text', text: responseText }],
        },
      },
    };
  } catch (error: any) {
    log(`Error during askEncyclopedia execution:`, error);
    const errorMessage = error?.message || 'An unexpected error occurred.';
    return {
      id: userAddress,
      status: {
        state: 'failed',
        message: {
          role: 'agent',
          parts: [{ type: 'text', text: `Error asking Camelot expert: ${errorMessage}` }],
        },
      },
    };
  }
}

const SwapTransactionArtifactSchema = createTransactionArtifactSchema(SwapPreviewSchema);
export type SwapTransactionArtifact = TransactionArtifact<SwapPreview>;<|MERGE_RESOLUTION|>--- conflicted
+++ resolved
@@ -316,44 +316,26 @@
     },
   });
 
-<<<<<<< HEAD
-  const dataToValidate = parseMcpToolResponsePayload(swapResponseRaw, SwapResponseSchema);
+  const dataToValidate = parseMcpToolResponsePayload(swapResponseRaw, z.any());
   context.log('Parsed swap response data:', dataToValidate);
 
   const validationResult = SwapResponseSchema.safeParse(dataToValidate);
   if (!validationResult.success) {
     context.log('MCP tool swapTokens returned invalid data structure:', validationResult.error);
-=======
-  // Parse and validate the MCP tool response in one step
-  let rawSwapTransactions: TransactionPlan[];
-  let validatedSwapResponse: SwapResponse;
-  try {
-    validatedSwapResponse = sharedParseMcpToolResponse(swapResponseRaw, SwapResponseSchema);
-    rawSwapTransactions = validatedSwapResponse.transactions;
-    context.log('Parsed and validated swap response:', validatedSwapResponse);
-  } catch (error) {
-    let errorMessage = (error as Error).message;
-    // If payload was plain text, extract raw message instead
-    if (errorMessage.includes('Expected JSON payload')) {
-      try {
-        errorMessage = sharedParseMcpToolResponse(swapResponseRaw) as string;
-      } catch {
-        // Fallback to original errorMessage
-      }
-    }
-    context.log(`Error processing swapTokens response: ${errorMessage}`);
->>>>>>> e3d502bc
-    return {
-      id: userAddress,
-      status: {
-        state: 'failed',
-        message: {
-          role: 'agent',
-          parts: [{ type: 'text', text: errorMessage }],
-        },
-      },
-    };
-  }
+    return {
+      id: userAddress,
+      status: {
+        state: 'failed',
+        message: {
+          role: 'agent',
+          parts: [{ type: 'text', text: validationResult.error.message }],
+        },
+      },
+    };
+  }
+
+  const validatedSwapResponse = parseMcpToolResponsePayload(swapResponseRaw, SwapResponseSchema);
+  const rawSwapTransactions = validatedSwapResponse.transactions;
 
   if (rawSwapTransactions.length === 0) {
     context.log('Invalid or empty transaction plan received from MCP tool:', rawSwapTransactions);
