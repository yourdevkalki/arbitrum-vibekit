import { z } from 'zod';
import {
  parseUnits,
  createPublicClient,
  http,
  type Address,
  type PublicClient,
  formatUnits,
} from 'viem';
import { Client } from '@modelcontextprotocol/sdk/client/index.js';
import type { Task, DataPart, Artifact } from 'a2a-samples-js/schema';
import Erc20Abi from '@openzeppelin/contracts/build/contracts/ERC20.json' with { type: 'json' };
import {
  parseMcpToolResponsePayload,
  createTransactionArtifactSchema,
  type TransactionArtifact,
} from 'arbitrum-vibekit';
import {
<<<<<<< HEAD
  GetLiquidityPoolsSchema,
  GetUserLiquidityPositionsSchema,
  SupplyLiquiditySchema,
  WithdrawLiquiditySchema,
  GetUserLiquidityPositionsResponseSchema,
  TransactionPlanSchema,
  type LiquidityPoolsArtifact,
  type UserPositionsArtifact,
  type TransactionPlan
} from 'ember-schemas';
=======
  TransactionPlanSchema as SharedTransactionPlanSchema,
  type TransactionPlan,
} from 'ember-mcp-tool-server';
import type { DataPart } from 'a2a-samples-js/schema';

>>>>>>> 3edd816e
import type { LiquidityPair, LiquidityPosition } from './agent.js';
import { getChainConfigById } from './agent.js';

export type TokenInfo = {
  chainId: string;
  address: string;
  decimals: number;
};

export interface HandlerContext {
  mcpClient: Client;
  userAddress: Address | undefined;
  log: (...args: unknown[]) => void;
  getPairs: () => LiquidityPair[];
  getPositions: () => LiquidityPosition[];
  updatePositions: (positions: LiquidityPosition[]) => void;
  quicknodeSubdomain: string;
  quicknodeApiKey: string;
}

function createTaskResult(
  id: string | undefined,
  state: Task['status']['state'],
  message: string
): Task {
  // Simple version without artifacts
  return {
    id: id || 'liquidity-agent-task',
    status: {
      state: state,
      message: { role: 'agent', parts: [{ type: 'text', text: message }] },
    },
  };
}

export async function handleGetLiquidityPools(
  _params: z.infer<typeof GetLiquidityPoolsSchema>,
  context: HandlerContext
): Promise<Task> {
  context.log('Handling getLiquidityPools...');
  try {
    const pairs = context.getPairs();

    if (pairs.length === 0) {
      // No liquidity pools available: return an empty artifact
      return {
        id: context.userAddress || 'liquidity-agent-task',
        status: {
          state: 'completed',
          message: {
            role: 'agent',
            parts: [{ type: 'text', text: 'No liquidity pools available.' }],
          },
        },
        artifacts: [
          {
            name: 'available-liquidity-pools',
            parts: [{ type: 'data', data: { pools: [] } as LiquidityPoolsArtifact }],
          },
        ],
      };
    }

    let responseText = 'Available Liquidity Pools:\n';
    pairs.forEach(pair => {
      responseText += `- ${pair.handle}\n`;
    });

    // Construct artifact directly in Task structure
    const poolsArtifact: LiquidityPoolsArtifact = { pools: pairs };

    return {
      id: context.userAddress || 'liquidity-agent-task',
      status: {
        state: 'completed',
        message: { role: 'agent', parts: [{ type: 'text', text: responseText }] },
      },
      artifacts: [
        {
          name: 'available-liquidity-pools',
          parts: [{ type: 'data', data: poolsArtifact }],
        },
      ],
    };
  } catch (error) {
    const errorMsg = `Error in handleGetLiquidityPools: ${error instanceof Error ? error.message : String(error)}`;
    context.log(errorMsg);
    return createTaskResult(context.userAddress, 'failed', errorMsg);
  }
}

export async function handleGetUserLiquidityPositions(
  _params: z.infer<typeof GetUserLiquidityPositionsSchema>,
  context: HandlerContext
): Promise<Task> {
  context.log('Handling getUserLiquidityPositions...');
  if (!context.userAddress) {
    return createTaskResult(undefined, 'failed', 'User address not available in context.');
  }

  try {
    const mcpArgs = { userAddress: context.userAddress };
    // Explicitly cast arguments for callTool to satisfy linter
    const mcpResponse = await context.mcpClient.callTool({
      name: 'getUserLiquidityPositions',
      arguments: mcpArgs,
    });

    const validatedData = parseMcpToolResponsePayload(mcpResponse, GetUserLiquidityPositionsResponseSchema);

    // Use the validatedData.positions array directly, as it matches the new schema
    const positions = validatedData.positions;
    context.updatePositions(positions);
    context.log(`Updated internal state with ${positions.length} positions.`);

    if (positions.length === 0) {
      // No liquidity positions found: return an empty artifact
      return {
        id: context.userAddress || 'liquidity-agent-task',
        status: {
          state: 'completed',
          message: {
            role: 'agent',
            parts: [{ type: 'text', text: 'No liquidity positions found.' }],
          },
        },
        artifacts: [
          {
            name: 'user-liquidity-positions',
            parts: [{ type: 'data', data: { positions: [] } as UserPositionsArtifact }],
          },
        ],
      };
    }

    let responseText = 'Your Liquidity Positions:\n\n';
    positions.forEach((pos, index) => {
      responseText += `${index + 1}: ${pos.symbol0}/${pos.symbol1}\n`;
      responseText += `  Amount0: ${pos.amount0} ${pos.symbol0}\n`;
      responseText += `  Amount1: ${pos.amount1} ${pos.symbol1}\n`;
      responseText += `  Price: ${pos.price}\n`;
      responseText += `  Price Range: ${
        pos.positionRange
          ? pos.positionRange.fromPrice + ' to ' + pos.positionRange.toPrice
          : '0 to ∞'
      }\n`;
    });

    // Construct artifact
    const positionsArtifact: UserPositionsArtifact = { positions };

    return {
      id: context.userAddress || 'liquidity-agent-task',
      status: {
        state: 'completed',
        message: { role: 'agent', parts: [{ type: 'text', text: responseText }] },
      },
      artifacts: [
        {
          name: 'user-liquidity-positions',
          parts: [{ type: 'data', data: positionsArtifact }],
        },
      ],
    };
  } catch (error) {
    const errorMsg = `Error in handleGetUserLiquidityPositions: ${error instanceof Error ? error.message : String(error)}`;
    context.log(errorMsg);
    return createTaskResult(context.userAddress, 'failed', errorMsg);
  }
}

export async function handleSupplyLiquidity(
  params: z.infer<typeof SupplyLiquiditySchema>,
  context: HandlerContext
): Promise<Task> {
  context.log('Handling supplyLiquidity with params:', params);
  const userAddress = context.userAddress;
  if (!userAddress) {
    return createTaskResult(undefined, 'failed', 'User address not available in context.');
  }

  try {
    const pairs = context.getPairs();
    const selectedPair = pairs.find(p => p.handle === params.pair);

    if (!selectedPair) {
      return createTaskResult(
        userAddress,
        'failed',
        `Liquidity pair handle "${params.pair}" not found or not supported.`
      );
    }

    // --- Fetch Decimals & Balance/Allowance Check Start ---
    context.log(
      `Fetching info and checking balances/allowances for user ${userAddress} for pair ${selectedPair.handle}`
    );
    const { token0, token1 } = selectedPair;
    const { quicknodeSubdomain, quicknodeApiKey } = context;

    // Function to create client (avoids duplicated code)
    const createClient = (chainId: string): PublicClient => {
      const chainConfig = getChainConfigById(chainId);
      const networkSegment = chainConfig.quicknodeSegment;
      const targetChain = chainConfig.viemChain;
      let dynamicRpcUrl: string;
      if (networkSegment === '') {
        dynamicRpcUrl = `https://${quicknodeSubdomain}.quiknode.pro/${quicknodeApiKey}`;
      } else {
        dynamicRpcUrl = `https://${quicknodeSubdomain}.${networkSegment}.quiknode.pro/${quicknodeApiKey}`;
      }
      return createPublicClient({
        chain: targetChain,
        transport: http(dynamicRpcUrl),
      });
    };

    // Create clients for both token chains
    let client0: PublicClient;
    let client1: PublicClient;
    try {
      client0 = createClient(token0.chainId);
      client1 = token0.chainId === token1.chainId ? client0 : createClient(token1.chainId);
      context.log(`Public clients created for chains ${token0.chainId} and ${token1.chainId}.`);
    } catch (chainError) {
      const errorMsg = `Network configuration error: ${(chainError as Error).message}`;
      context.log(errorMsg);
      return createTaskResult(userAddress, 'failed', errorMsg);
    }

    // Fetch Decimals
    let decimals0: number;
    let decimals1: number;
    try {
      context.log(`Fetching decimals for ${token0.symbol || token0.address}...`);
      decimals0 = (await client0.readContract({
        address: token0.address as Address,
        abi: Erc20Abi.abi,
        functionName: 'decimals',
        args: [],
      })) as number;
      context.log(`Decimals for ${token0.symbol || token0.address}: ${decimals0}`);

      context.log(`Fetching decimals for ${token1.symbol || token1.address}...`);
      decimals1 =
        token0.address === token1.address && token0.chainId === token1.chainId
          ? decimals0 // Avoid refetching if same token/chain
          : ((await client1.readContract({
              address: token1.address as Address,
              abi: Erc20Abi.abi,
              functionName: 'decimals',
              args: [],
            })) as number);
      context.log(`Decimals for ${token1.symbol || token1.address}: ${decimals1}`);

      // Basic validation
      if (typeof decimals0 !== 'number' || typeof decimals1 !== 'number') {
        throw new Error('Failed to retrieve valid decimal numbers for tokens.');
      }
    } catch (fetchError) {
      const errorMsg = `Could not fetch token decimals: ${(fetchError as Error).message}`;
      context.log('Error:', errorMsg);
      // Add which token failed if possible
      return createTaskResult(userAddress, 'failed', errorMsg);
    }

    // Prepare amounts using fetched decimals
    let amount0Atomic: bigint;
    let amount1Atomic: bigint;
    try {
      amount0Atomic = parseUnits(params.amount0, decimals0);
      amount1Atomic = parseUnits(params.amount1, decimals1);
    } catch (parseError) {
      const errorMsg = `Invalid amount format: ${(parseError as Error).message}`;
      context.log(errorMsg);
      return createTaskResult(userAddress, 'failed', errorMsg);
    }

    // Check balances using fetched decimals
    try {
      const balance0 = (await client0.readContract({
        address: token0.address as Address,
        abi: Erc20Abi.abi,
        functionName: 'balanceOf',
        args: [userAddress],
      })) as bigint;
      context.log(`Balance check ${token0.symbol}: Has ${balance0}, needs ${amount0Atomic}`);

      if (balance0 < amount0Atomic) {
        const formattedBalance = formatUnits(balance0, decimals0);
        const errorMsg = `Insufficient ${token0.symbol || 'Token0'} balance. You need ${params.amount0} but only have ${formattedBalance}.`;
        context.log(errorMsg);
        return createTaskResult(userAddress, 'failed', errorMsg);
      }

      const balance1 = (await client1.readContract({
        address: token1.address as Address,
        abi: Erc20Abi.abi,
        functionName: 'balanceOf',
        args: [userAddress],
      })) as bigint;
      context.log(`Balance check ${token1.symbol}: Has ${balance1}, needs ${amount1Atomic}`);

      if (balance1 < amount1Atomic) {
        const formattedBalance = formatUnits(balance1, decimals1);
        const errorMsg = `Insufficient ${token1.symbol || 'Token1'} balance. You need ${params.amount1} but only have ${formattedBalance}.`;
        context.log(errorMsg);
        return createTaskResult(userAddress, 'failed', errorMsg);
      }

      context.log('Sufficient balances confirmed for both tokens.');
    } catch (readError) {
      const errorMsg = `Could not verify token balance due to a network error: ${(readError as Error).message}`;
      context.log(`Warning: Failed to read token balance.`, readError);
      return createTaskResult(userAddress, 'failed', errorMsg);
    }
    // --- Balance Check End is implicitly here ---

    const mcpArgs = {
      token0Address: selectedPair.token0.address,
      token0ChainId: selectedPair.token0.chainId,
      token1Address: selectedPair.token1.address,
      token1ChainId: selectedPair.token1.chainId,
      amount0: params.amount0,
      amount1: params.amount1,
      priceFrom: params.priceFrom,
      priceTo: params.priceTo,
      userAddress: context.userAddress,
    };
    context.log('Calling supplyLiquidity MCP tool with args:', mcpArgs);

    // Explicitly cast arguments for callTool
    const mcpResponse = await context.mcpClient.callTool({
      name: 'supplyLiquidity',
      arguments: mcpArgs,
    });

    const parsed = parseMcpToolResponsePayload(
      mcpResponse,
      z.object({
        chainId: z.string(),
        transactions: z.array(TransactionPlanSchema),
      })
    );
    const txPlan: TransactionPlan[] = parsed.transactions;

    // --- Construct Artifact Start ---
    const preview = {
      action: 'supply',
      pairHandle: selectedPair.handle,
      token0Symbol: selectedPair.symbol0,
      token0Amount: params.amount0,
      token1Symbol: selectedPair.symbol1,
      token1Amount: params.amount1,
      priceFrom: params.priceFrom,
      priceTo: params.priceTo,
    };
    const artifactContent: TransactionArtifact<typeof preview> = { txPlan, txPreview: preview };
    const dataPart: DataPart = {
      type: 'data',
      data: artifactContent as any,
    };

    return {
      id: context.userAddress || 'liquidity-agent-task',
      status: {
        state: 'completed',
        message: {
          role: 'agent',
          parts: [
            {
              type: 'text',
              text: `Supply liquidity transaction plan prepared (${txPlan.length} txs). Please review and execute.`,
            },
          ],
        },
      },
      artifacts: [{ name: 'liquidity-transaction', parts: [dataPart] }],
    };
  } catch (error) {
    const errorMsg = `Error in handleSupplyLiquidity: ${error instanceof Error ? error.message : String(error)}`;
    context.log(errorMsg);
    return createTaskResult(context.userAddress, 'failed', errorMsg);
  }
}

export async function handleWithdrawLiquidity(
  params: z.infer<typeof WithdrawLiquiditySchema>,
  context: HandlerContext
): Promise<Task> {
  context.log('Handling withdrawLiquidity with params:', params);
  if (!context.userAddress) {
    return createTaskResult(undefined, 'failed', 'User address not available in context.');
  }

  try {
    const positions = context.getPositions();
    const positionIndex = params.positionNumber - 1;

    if (positionIndex < 0 || positionIndex >= positions.length) {
      return createTaskResult(
        context.userAddress,
        'failed',
        `Invalid position number: ${params.positionNumber}. Please choose from 1 to ${positions.length}.`
      );
    }
    const selectedPosition = positions[positionIndex];
    if (!selectedPosition) {
      return createTaskResult(
        context.userAddress,
        'failed',
        `Internal error: Position at index ${positionIndex} is unexpectedly undefined.`
      );
    }

    const mcpArgs = {
      tokenId: selectedPosition.tokenId,
      providerId: selectedPosition.providerId,
      userAddress: context.userAddress,
    };
    context.log('Calling withdrawLiquidity MCP tool with args:', mcpArgs);

    // Explicitly cast arguments for callTool
    const mcpResponse = await context.mcpClient.callTool({
      name: 'withdrawLiquidity',
      arguments: mcpArgs,
    });

    // Parse without chainId first
    const txPlan = parseMcpToolResponsePayload(
      mcpResponse, 
      z.object({
        chainId: z.string(),
        transactions: z.array(TransactionPlanSchema),
      })
    ).transactions;

    context.log('Transaction plan for withdrawLiquidity:', txPlan);

    // --- Construct Artifact Start ---
    const previewW = {
      action: 'withdraw',
      positionNumber: params.positionNumber,
      pairHandle: selectedPosition.symbol0 + '/' + selectedPosition.symbol1,
      token0Symbol: selectedPosition.symbol0,
      token0Amount: selectedPosition.amount0,
      token1Symbol: selectedPosition.symbol1,
      token1Amount: selectedPosition.amount1,
    };
    const artifactContentW: TransactionArtifact<typeof previewW> = { txPlan, txPreview: previewW };
    const dataPartW: DataPart = {
      type: 'data',
      data: artifactContentW as any,
    };

    return {
      id: context.userAddress || 'liquidity-agent-task',
      status: {
        state: 'completed',
        message: {
          role: 'agent',
          parts: [
            {
              type: 'text',
              text: 'Withdraw liquidity transaction plan prepared. Please review and execute.',
            },
          ],
        },
      },
      artifacts: [{ name: 'liquidity-transaction', parts: [dataPartW] }],
    };
  } catch (error) {
    const errorMsg = `Error in handleWithdrawLiquidity: ${error instanceof Error ? error.message : String(error)}`;
    context.log(errorMsg);
    return createTaskResult(context.userAddress, 'failed', errorMsg);
  }
}<|MERGE_RESOLUTION|>--- conflicted
+++ resolved
@@ -12,11 +12,9 @@
 import Erc20Abi from '@openzeppelin/contracts/build/contracts/ERC20.json' with { type: 'json' };
 import {
   parseMcpToolResponsePayload,
-  createTransactionArtifactSchema,
   type TransactionArtifact,
 } from 'arbitrum-vibekit';
 import {
-<<<<<<< HEAD
   GetLiquidityPoolsSchema,
   GetUserLiquidityPositionsSchema,
   SupplyLiquiditySchema,
@@ -27,13 +25,6 @@
   type UserPositionsArtifact,
   type TransactionPlan
 } from 'ember-schemas';
-=======
-  TransactionPlanSchema as SharedTransactionPlanSchema,
-  type TransactionPlan,
-} from 'ember-mcp-tool-server';
-import type { DataPart } from 'a2a-samples-js/schema';
-
->>>>>>> 3edd816e
 import type { LiquidityPair, LiquidityPosition } from './agent.js';
 import { getChainConfigById } from './agent.js';
 
